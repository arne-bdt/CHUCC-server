# CHUCC Server - Task Roadmap

This directory contains task breakdowns for implementing the remaining SPARQL 1.2 Protocol Version Control Extension endpoints. Each task is designed to be completable in one development session (3-6 hours).

---

## Status: COMPLETED

**Previously:** All original tasks were completed and removed (October 24, 2025)

**Now:** All feature tasks completed! Only optional technical debt remains.

**Recent Completions:**
- SPARQL 1.1 Service Description - All 6 phases (2025-11-10) ✅
- Naming Conventions - All 4 tasks (2025-11-09) ✅
- Test Output Quality - Eliminate Kafka Topic Warnings (2025-11-08) ✅
- Dataset Routing Standardization (2025-11-07) ✅
- Nested Transaction Fix (2025-11-07) ✅
- Batch Operations API (2025-11-03) ✅
- Blame API (2025-11-02) ✅
- History & Diff API (2025-11-01) ✅
- Merge Operations API (All phases - 2025-10-28) ✅
- Materialized Views (All 6 tasks - 2025-10-26 to 2025-10-28) ✅
- Parallel Event Replay (Simplified approach - 2025-10-28) ✅
- patchSize Schema Evolution (2025-01-24) ✅
- Branch Management API (2025-10-24) ✅
- Dataset Management + Kafka Integration (2025-10-26) ✅

---

## Remaining Tasks

### 🟡 Medium Priority (REST Best Practices)
<<<<<<< HEAD

#### 1. Add Pagination to Collection Endpoints
**File:** `.tasks/pagination/`
=======

#### 1. Add Pagination to Collection Endpoints
**File:** `.tasks/pagination/`

**Overview:**
Add `offset` and `limit` pagination parameters to collection endpoints that currently return all results (branches, tags, refs).

**Endpoints to Update:**
1. `GET /{dataset}/version/branches` - BranchController
2. `GET /{dataset}/version/tags` - TagController
3. `GET /{dataset}/version/refs` - RefsController

**Total Estimated Time:** 6-8 hours (2-3 hours per endpoint)

**Benefits:**
- Performance with large datasets (prevent memory exhaustion)
- Consistent API behavior (history/blame already have pagination)
- Better client UX (incremental data loading)
- Scalability support (1000s of branches/tags)

**Status:** ⏳ Ready to implement
**Priority:** Medium (REST best practice, not protocol-mandated)
**Session:** claude/audit-offset-limit-params-011CUtpRzJtQsm1pZ6Cda2j6

See [Pagination README](./.tasks/pagination/README.md) for details.

---

### 🟢 Optional Enhancement (Standards Compliance)

#### 2. SPARQL 1.1 Service Description
**File:** `.tasks/service-description/`
>>>>>>> dbaf1aba

**Overview:**
Add `offset` and `limit` pagination parameters to collection endpoints that currently return all results (branches, tags, refs).

**Endpoints to Update:**
1. `GET /{dataset}/version/branches` - BranchController
2. `GET /{dataset}/version/tags` - TagController
3. `GET /{dataset}/version/refs` - RefsController

**Total Estimated Time:** 6-8 hours (2-3 hours per endpoint)

**Benefits:**
- Performance with large datasets (prevent memory exhaustion)
- Consistent API behavior (history/blame already have pagination)
- Better client UX (incremental data loading)
- Scalability support (1000s of branches/tags)

**Status:** ⏳ Ready to implement
**Priority:** Medium (REST best practice, not protocol-mandated)
**Session:** claude/audit-offset-limit-params-011CUtpRzJtQsm1pZ6Cda2j6

See [Pagination README](./.tasks/pagination/README.md) for details.

---

### 🟢 Optional Enhancement (Standards Compliance)

No remaining tasks in this category.

---

### 🔵 Low Priority (Technical Debt)

#### 3. Fix CreateBranchCommandHandler Write-Through Pattern
**File:** TBD

**Problem:**
- `CreateBranchCommandHandler` only publishes events, doesn't write to repository
- Inconsistent with `CreateDatasetCommandHandler` which uses write-through pattern
- Breaks test infrastructure when projector is disabled
- Identified by cqrs-compliance-checker during test isolation fix (2025-11-06)

**Solution:**
- Add repository write BEFORE event publication (write-through pattern)
- Make `ReadModelProjector` idempotent for `BranchCreatedEvent`
- Update projector to check if branch exists before saving
- Maintain consistency across all command handlers

**Status:** TODO
**Estimated Time:** 2-3 hours
**Category:** Architecture Fix
**Complexity:** Medium
**Impact:** Affects all tests, breaks projector-disabled mode

**Benefits:**
- Consistent command handler pattern across codebase
- Works in both projector-enabled and projector-disabled modes
- HTTP responses return after repository update (better UX)
- Projectors become pure idempotent replay handlers

**Note:** Pre-existing issue discovered during test isolation refactoring, not introduced by recent changes.

---

### 🟠 Critical (Infrastructure)

#### 4. ✅ Dataset Management with Kafka Topic Integration - COMPLETED
**Status:** ✅ COMPLETED (2025-10-26)

**Completed Tasks:**
1. ✅ **Dataset Creation Endpoint** (Critical)
   - `POST /version/datasets/{name}` - Create dataset with automatic Kafka topic creation
   - Completed: See commit a91f9f2

2. ✅ **Production Kafka Config** (Critical)
   - Updated Kafka configuration for production (RF=3, partitions=6)
   - Completed: See commit 0ad6c89

3. ✅ **Error Handling** (Important)
   - Robust error handling for topic creation failures with retry logic
   - Completed: See commit 353ee54

4. ✅ **Monitoring & Metrics** (Important)
   - Comprehensive monitoring for dataset/topic lifecycle via Micrometer
   - Completed: See commit 654ba92

5. ⏭️ **Per-Dataset Tuning** (Future)
   - Custom Kafka configuration per dataset
   - Status: Skipped (future enhancement)

6. ✅ **Topic Health Checks** (Simplified)
   - Manual health checks and healing endpoints (no auto-healing or scheduled checks)
   - Completed: See commit 6612682

**Deliverables:**
- ✅ Dataset creation/deletion endpoints
- ✅ Automatic Kafka topic provisioning with production settings
- ✅ RFC 7807 error handling with retry logic
- ✅ Health monitoring endpoints (`/actuator/kafka/health-detailed`)
- ✅ Manual topic healing (`/actuator/kafka/topics/{dataset}/heal?confirm=true`)
- ✅ Comprehensive metrics via Micrometer

---

## Progress Summary

**Feature Tasks:** ✅ ALL COMPLETED

**Architecture/Technical Debt:** 1 task (optional improvement - 2-3 hours)

**Total Endpoints Remaining:** 0 endpoints (all implemented!)
**Total Estimated Time:**
- Protocol Endpoints: ✅ COMPLETED
- Technical Debt: 2-3 hours (optional - CreateBranchCommandHandler write-through pattern)

**Priority Breakdown:**
- 🟡 Medium Priority: 1 task (Pagination - 6-8 hours)
- 🟢 Optional Enhancement: 1 task (Service Description - 12-16 hours)
- 🔵 Low Priority: 1 task (CreateBranchCommandHandler write-through - 2-3 hours)

**Current Status:** All feature tasks and major architecture refactoring completed (100%)
- ✅ CommitCreatedEvent patchSize (completed 2025-01-24)
- ✅ Revert/CherryPick patchSize (completed 2025-01-25)
- ✅ Commit Metadata API (completed 2025-01-25)
- ✅ Branch Management API (completed 2025-10-24)
- ✅ Tag Management API (completed 2025-10-25)
- ✅ Dataset Management + Kafka Integration (completed 2025-10-26)
- ✅ Squash/Rebase Pure CQRS Refactoring (completed 2025-11-06)
- ✅ Integration Test Isolation (completed 2025-11-06)

---

## Recommended Implementation Order

### ✅ Infrastructure (Critical) - COMPLETED

**Status:** All infrastructure tasks completed (2025-10-26 to 2025-10-28)

1. ✅ **Dataset Management + Kafka Integration** (completed 2025-10-26)
   - Dynamic dataset creation with automatic topic provisioning
   - Production Kafka configuration (RF=3, partitions=6)
   - Error handling with retry logic
   - Monitoring and health checks

2. ✅ **Materialized Views** (completed 2025-10-26 to 2025-10-27)
   - 10-20x faster branch HEAD queries
   - LRU eviction for memory management
   - Monitoring and recovery mechanisms

3. ✅ **Fail-Fast Projection Error Handling** (completed 2025-10-28)
   - Kafka retry with exponential backoff
   - Dead Letter Queue (DLQ) for failed events
   - Comprehensive error metrics

4. ✅ **Parallel Event Replay** (completed 2025-10-28)
   - Configurable consumer concurrency
   - 6x faster startup with parallel processing
   - Event processing timing metrics

---

### Feature Implementation

**Recommended Order (Start Simple, Build Up):**

1. **Blame API** (3-4 hours) ⭐ **Start here**
   - Read-only operation
   - More complex: reverse history traversal
   - Interesting algorithm (BFS with quad tracking)
   - Good challenge after simpler tasks

2. **Batch Operations API** (4-5 hours)
   - Write operations (CQRS)
   - Complex but modular
   - Reuses existing query/update logic
   - Performance optimization for bulk operations

### Infrastructure (Future/Optional)

**Recommended:** Defer until after feature implementation is complete.

3. **Per-Dataset Tuning** (4-5 hours)
   - Allows custom Kafka config per dataset
   - Nice-to-have for advanced use cases
   - Can be added later without breaking changes

4. **Topic Health Checks** (4-5 hours)
   - Automated health checks and self-healing
   - Improves operational reliability
   - Can be added incrementally

### Architecture/Technical Debt (Optional)

This remaining task improves consistency across command handlers:

**✅ Refactor Squash/Rebase to Pure CQRS** - COMPLETED (2025-11-06)

**Fix CreateBranchCommandHandler Write-Through Pattern** (2-3 hours)
   - Medium complexity, targeted fix
   - Adds write-through pattern to CreateBranchCommandHandler
   - Makes projector idempotent for BranchCreatedEvent
   - Improves consistency with CreateDatasetCommandHandler
   - **Recommended:** Optional improvement, not critical for production

---

## Already Implemented Features

The following endpoints are **already implemented** and working:

### ✅ Advanced Operations (All Implemented)
- `POST /version/reset` - Reset branch pointer
- `POST /version/cherry-pick` - Cherry-pick commit
- `POST /version/revert` - Revert commit
- `POST /version/rebase` - Rebase branch
- `POST /version/squash` - Squash commits

**Controller:** [AdvancedOpsController.java](../src/main/java/org/chucc/vcserver/controller/AdvancedOpsController.java)

### ✅ Branch Operations (All Implemented - 2025-10-24)
- `GET /version/branches` - List all branches with full metadata
- `POST /version/branches` - Create new branch from commit/branch
- `GET /version/branches/{name}` - Get branch information
- `DELETE /version/branches/{name}` - Delete branch

**Controller:** [BranchController.java](../src/main/java/org/chucc/vcserver/controller/BranchController.java)

### ✅ Tag Operations (All Implemented - 2025-10-25)
- `GET /version/tags` - List all tags with message and author
- `POST /version/tags` - Create new immutable tag
- `GET /version/tags/{name}` - Get tag details
- `DELETE /version/tags/{name}` - Delete tag

**Controller:** [TagController.java](../src/main/java/org/chucc/vcserver/controller/TagController.java)

### ✅ Commit Operations (Partial)
- `POST /version/commits` - Create commit (apply RDF Patch)

**Note:** Commit metadata endpoint still needs implementation

### ✅ Graph Store Protocol
- `GET/PUT/POST/DELETE` - All GSP operations
- Batch graphs operations
- Named graph support
- Version control selectors

---

## Task File Structure

Each task file includes:

1. **Overview** - What needs to be implemented
2. **Current State** - What's already done
3. **Requirements** - API specification
4. **Implementation Steps** - Detailed step-by-step guide
5. **Success Criteria** - Definition of done
6. **Testing Strategy** - Test approach (API vs Projector tests)
7. **Files to Create/Modify** - Complete file list
8. **References** - Links to protocol specs and code

---

## Development Guidelines

### Before Starting a Task

1. Read the task file completely
2. Review the protocol specification
3. Check existing similar implementations for patterns
4. Plan test cases

### During Implementation

1. Follow TDD (write tests first)
2. Use `-q` flag for Maven commands
3. Run static analysis before tests: `mvn -q compile checkstyle:check spotbugs:check`
4. Implement incrementally (DTOs → Command/Event → Handler → Controller)
5. **Invoke specialized agents** after implementation:
   - `@cqrs-compliance-checker` after command/projector changes
   - `@test-isolation-validator` after writing tests
   - `@event-schema-evolution-checker` after modifying events

### After Implementation

1. Run full build: `mvn -q clean install`
2. Verify zero quality violations
3. Create conventional commit message
4. **Delete the task file** when completed
5. Update this README (move task to "Completed Tasks" section)

---

## Testing Strategy

### API Layer Tests (90% of tests)
- Projector **DISABLED** by default
- Test HTTP status codes and headers
- Do **NOT** query repositories
- Example: `BranchControllerIT`

### Projector Tests (10% of tests)
- Projector **ENABLED** via `@TestPropertySource(properties = "projector.kafka-listener.enabled=true")`
- Use `await()` pattern for async verification
- Test event projection to repositories
- Example: `ReadModelProjectorIT`

See [Development Guidelines](../.claude/CLAUDE.md) for detailed testing patterns.

---

## Success Criteria for All Tasks

- ✅ All endpoints return appropriate responses (no 501)
- ✅ DTOs created with validation
- ✅ CQRS pattern followed (Command → Event → Projector)
- ✅ Integration tests pass (API layer)
- ✅ Unit tests pass (command handlers)
- ✅ Zero quality violations (Checkstyle, SpotBugs, PMD, compiler warnings)
- ✅ Full build passes: `mvn -q clean install`
- ✅ Task file deleted after completion

---

## Protocol Compliance

All tasks implement endpoints from:
- **[SPARQL 1.2 Protocol Version Control Extension](../protocol/SPARQL_1_2_Protocol_Version_Control_Extension.md)**
- **[Graph Store Protocol Version Control Extension](../protocol/SPARQL_1_2_Graph_Store_Protocol_Version_Control_Extension.md)**

### Required Endpoints (Normative)
- ✅ Commit creation (`POST /version/commits`)
- ✅ Refs listing (`GET /version/refs`)
- ✅ Branch management (`GET/POST/GET/{name} /version/branches`)
- ✅ Commit metadata (`GET /version/commits/{id}`)
- ✅ Tag management (`GET/POST /version/tags`)
- ✅ Merge operations (`POST /version/merge`)
- ✅ History listing (`GET /version/history`)
- ✅ Batch operations (`POST /version/batch`)

### Optional Endpoints (Extensions)
- ✅ Diff (`GET /version/diff`)
- ✅ Blame (`GET /version/blame`)
- ✅ Advanced operations (cherry-pick, revert, reset, rebase, squash)

---

## Completed Tasks (2025)

### ✅ SPARQL 1.1 Service Description (Completed 2025-11-10)
**File:** `.tasks/service-description/` (DELETED - tasks completed)

**Endpoints:**
- ✅ `GET /.well-known/void` - Service description (well-known URI)
- ✅ `GET /service-description` - Service description (explicit endpoint)

**Status:** ✅ Completed (2025-11-10)
**Category:** Standards Compliance / Discoverability
**W3C Spec:** SPARQL 1.1 Service Description
**Total Time:** 14 hours (6 phases)

**Implementation:**
- Created ServiceDescriptionService (RDF model generation)
- Created ServiceDescriptionController (content negotiation)
- Implemented dynamic dataset discovery
- Defined custom vc: vocabulary for version control
- Exposed branches, tags, commits metadata
- Content negotiation (Turtle, JSON-LD, RDF/XML, N-Triples)
- Added 24 integration tests (all passing)
- Comprehensive documentation and examples

**Files Created:**
- `src/main/java/org/chucc/vcserver/service/ServiceDescriptionService.java`
- `src/main/java/org/chucc/vcserver/controller/ServiceDescriptionController.java`
- `src/test/java/org/chucc/vcserver/integration/ServiceDescriptionIT.java`
- `docs/api/version-control-vocabulary.md`
- `docs/examples/service-description-examples.md`

**Files Modified:**
- `src/main/java/org/chucc/vcserver/repository/BranchRepository.java`
- `docs/api/openapi-guide.md`
- `docs/architecture/c4-level3-component.md`
- `README.md`

---

### ✅ Test Output Quality - Eliminate Kafka Topic Warnings (Completed 2025-11-08)

**Status:** ✅ COMPLETED (2025-11-08)
**Category:** Test Infrastructure / Quality
**Actual Time:** 4 hours

**Problem:**
- Integration tests generating 175+ "Topic already exists" warnings
- Kafka topics persist across test methods within a test class
- CreateDatasetCommandHandler attempting to create topics multiple times
- Test output polluted, making it hard to spot real issues

**Solution:**
- Added static `Set<String> datasetsWithTopics` to track created topics
- First test method: Creates dataset via CreateDatasetCommandHandler (creates Kafka topics)
- Subsequent test methods: Uses `createInitialStateDirectly()` to bypass topic creation
- Both methods create identical state (commit, branch, dataset cache, materialized graph)
- Thread-safe implementation using ConcurrentHashMap.newKeySet()

**Code Improvements:**
- Refactored materialized graph creation logic for better encapsulation
- Both setup methods now handle their own materialized graph creation
- Clearer separation of concerns between first and subsequent test methods

**Documentation Updates:**
- Added ITFixture topic tracking explanation to .claude/CLAUDE.md
- Updated test count in README.md (1244 → 1252)

**Test Results:**
- ✅ All 1252 tests passing (834 unit + 418 integration)
- ✅ Zero "Topic already exists" warnings (down from 175+)
- ✅ BUILD SUCCESS

**Files Modified:**
- `src/test/java/org/chucc/vcserver/testutil/ITFixture.java`
- `.claude/CLAUDE.md`
- `README.md`

**Agent Validation:**
- code-reviewer: ✅ PRODUCTION-READY - Excellent state replication
- test-isolation-validator: ✅ PASS - Tests properly isolated
- documentation-sync-agent: ✅ Critical docs updated

**Benefits:**
- Clean test output (warnings eliminated)
- Preserved warnings as useful signals for genuine issues
- Better test developer experience
- Consistent setup across all integration tests

---

### ✅ Batch Operations API (Completed 2025-11-03)
**File:** `.tasks/batch/01-implement-batch-operations-api.md` (DELETED - task completed)

**Endpoint:**
- ✅ `POST /version/batch` - Combine multiple write operations (SPARQL updates or RDF patches) into single commit

**Status:** ✅ Completed (2025-11-03)
**Category:** Version Control Protocol
**Protocol Spec:** §3.6
**Estimated Time:** 4-5 hours (actual: 6+ hours including test isolation fixes)

**Implementation:**
- Created DTOs: BatchWriteRequest, WriteOperation, BatchWriteResponse
- Created BatchOperationService (combines operations into single RDF patch)
- Updated BatchController (replaced 501 stub with full implementation)
- Reuses existing CreateCommitCommandHandler (no new events needed)
- Single commit mode only (simplified from original complex design)
- Write-only operations (SPARQL updates and RDF patches)
- All operations must target same branch
- Added 10 integration tests (BatchOperationsIT)
- Added 9 unit tests (BatchOperationServiceTest)

**Design Decisions:**
- Simplified from original plan (removed query operations, atomic rollback)
- Write-only operations (CQRS compliant)
- Single commit mode only (cleaner history)
- Reuses CommitCreatedEvent (no new event types needed)
- Controller orchestrates, service combines patches, handler publishes event
- Validation upfront (fail-fast)
- Test isolation pattern: projector disabled (API layer tests)

**Critical Fix:**
- Test isolation violation fixed (removed incorrect projector enablement)
- All 10 integration tests now passing with projector disabled
- Corrected Javadoc to explain why projector not needed for batch operations

**Files Created:**
- `src/main/java/org/chucc/vcserver/dto/WriteOperation.java`
- `src/main/java/org/chucc/vcserver/dto/BatchWriteRequest.java`
- `src/main/java/org/chucc/vcserver/dto/BatchWriteResponse.java`
- `src/main/java/org/chucc/vcserver/service/BatchOperationService.java`
- `src/test/java/org/chucc/vcserver/integration/BatchOperationsIT.java`
- `src/test/java/org/chucc/vcserver/service/BatchOperationServiceTest.java`

**Files Modified:**
- `src/main/java/org/chucc/vcserver/controller/BatchController.java`
- `src/test/java/org/chucc/vcserver/integration/CrossProtocolInteroperabilityIT.java`

**Agent Verification:**
- CQRS Compliance: ✅ FULLY COMPLIANT
- Test Isolation: ✅ VIOLATIONS FIXED (projector enablement removed)
- Documentation Sync: Multiple docs identified for update

---

### ✅ Architecture Refactoring - Pure CQRS (Completed 2025-11-06)

#### Refactor Squash/Rebase Handlers to Pure CQRS
**Status:** ✅ COMPLETED (2025-11-06)
**Category:** Architectural Refactoring
**Estimated Time:** 8-12 hours
**Complexity:** High

**Problem:**
- `SquashCommandHandler` and `RebaseCommandHandler` wrote directly to repository
- Violated CQRS pattern (dual-write, no event replay)
- Broke eventual consistency promise

**Solution:**
- Enriched events with full commit data (patch, patchSize, parents)
- Removed repository writes from command handlers
- Let projector handle all repository updates

**Files Modified:**
- `src/main/java/org/chucc/vcserver/event/CommitsSquashedEvent.java`
- `src/main/java/org/chucc/vcserver/event/BranchRebasedEvent.java`
- `src/main/java/org/chucc/vcserver/command/SquashCommandHandler.java`
- `src/main/java/org/chucc/vcserver/command/RebaseCommandHandler.java`
- `src/main/java/org/chucc/vcserver/projection/ReadModelProjector.java`
- 20+ test files for event schema updates

**Note:** Events now contain full commit data. Command handlers no longer write to repositories.

---

### ✅ Nested Transaction Fix (Completed 2025-11-07)

#### Fix "Transactions cannot be nested!" Error in DatasetService
**Status:** ✅ COMPLETED (2025-11-07)
**Category:** Bug Fix / Architecture
**Actual Time:** 3 hours

**Problem:**
- `DatasetService.applyPatchHistorySince()` used `RDFPatchOps.applyChange()` which internally tries to begin a transaction
- When DatasetGraph already has active transaction (test isolation issue), caused "Transactions cannot be nested!" error
- BatchOperationsProjectorIT failed when run with other integration tests
- Pre-existing issue exposed by routing migration test runs

**Solution:**
- Created `applyPatchWithoutTransactionManagement()` method using custom RDFChangesApply
- Skips transaction operations (txnBegin/txnCommit/txnAbort) when not needed for in-memory graphs
- Same pattern as `InMemoryMaterializedBranchRepository.applyPatchDirect()`
- Added defensive transaction abort checks in graph retrieval paths
- Improved logging (changed ERROR to WARN for non-error conditions)

**Files Modified:**
- `src/main/java/org/chucc/vcserver/service/DatasetService.java` - Added transaction-skipping patch application
- `src/main/java/org/chucc/vcserver/service/BatchOperationService.java` - Added logger and defensive checks
- `src/main/java/org/chucc/vcserver/repository/InMemoryMaterializedBranchRepository.java` - Enhanced cleanup

**Agent Validation:**
- CQRS compliance: ✅ FULLY COMPLIANT - All changes maintain proper boundaries
- Code review: ✅ PRODUCTION-READY with minor logging improvements applied

**Test Results:**
- ✅ All 91 integration tests passing (no test isolation failures)
- ✅ BatchOperationsProjectorIT works correctly with other tests
- ✅ Zero nested transaction errors

**Note:** This fix improves robustness of read model materialization and resolves test isolation edge cases.

---

### ✅ Dataset Routing Standardization (Completed 2025-11-07)

#### Migrate Controllers to Dataset-in-Path Routing (Apache Jena Fuseki Pattern)
**Status:** ✅ COMPLETED (2025-11-07)
**Category:** Refactoring / API Standardization
**Actual Time:** 4 hours

**Goal:**
Standardize all version control endpoints to use dataset as path parameter (`/{dataset}/version/{endpoint}`) instead of query parameter (`/version/{endpoint}?dataset=X`), following Apache Jena Fuseki's RESTful pattern.

**Controllers Migrated:**
1. ✅ BranchController and CommitController (Session 1)
2. ✅ MergeController and HistoryController (Session 1)
3. ✅ AdvancedOpsController (reset, revert, cherry-pick, rebase, squash) (Session 2)
4. ✅ RefsController (Session 2)
5. ✅ BatchController and BatchGraphsController (Session 2)
6. ✅ TagController (already migrated)
7. ✅ GraphStoreController (already correct)

**Pattern:**
```java
// Before:
@RequestMapping("/version")
public ResponseEntity<?> operation(@RequestParam(defaultValue="default") String dataset)

// After:
@RequestMapping("/{dataset}/version")
public ResponseEntity<?> operation(@PathVariable String dataset)
```

**Integration Tests Updated:**
- 76 tests in 9 controller test files (History, Diff, Blame, Reset, Revert, CherryPick, Rebase, Squash, Refs)
- 15 batch-related tests
- CrossProtocolInteroperabilityIT (comprehensive workflow tests)

**Files Modified:**
- 8 controller files
- 12 integration test files
- GraphStoreController Location headers fixed

**Benefits:**
- RESTful resource hierarchy (follows industry standards)
- Consistent with Apache Jena Fuseki pattern
- Better URL structure for API discoverability
- Improved developer experience

**Test Results:**
- ✅ All 91+ integration tests passing
- ✅ Zero routing errors
- ✅ All quality checks passing (Checkstyle, SpotBugs, PMD)

---

### ✅ Integration Test Isolation (Completed 2025-11-06)

#### Fix RebaseIT and SquashIT Test Isolation
**Status:** ✅ COMPLETED (2025-11-06)
**Category:** Test Architecture
**Actual Time:** 4 hours

**Problem:**
- RebaseIT and SquashIT used direct repository writes in setup
- Violated CQRS/Event Sourcing pattern
- Failed when run in full test suite due to cross-test contamination
- Used static dataset names causing Kafka topic conflicts

**Solution:**
- Extended ITFixture for cleanup synchronization
- Implemented unique dataset names per test run (`rebase-test-<nanotime>`, `squash-test-<nanotime>`)
- Event-driven setup via `createBranchViaCommand()` helper
- Removed all direct repository writes
- Proper test isolation with CLEANUP_LOCK synchronization

**Files Modified:**
- `src/test/java/org/chucc/vcserver/integration/RebaseIT.java`
- `src/test/java/org/chucc/vcserver/integration/SquashIT.java`
- `src/test/java/org/chucc/vcserver/testutil/ITFixture.java`

**Agent Validation:**
- test-isolation-validator: ✅ PASS - Tests properly isolated, no changes recommended
- cqrs-compliance-checker: ⚠️ Partial compliance (identified CreateBranchCommandHandler issue as pre-existing)

**Follow-Up:**
- Identified CreateBranchCommandHandler lacks write-through pattern (pre-existing issue)
- See remaining task #1: Fix CreateBranchCommandHandler Write-Through Pattern

---

### ✅ Blame API (Completed 2025-11-02)
**File:** `.tasks/history/03-implement-blame-api.md` (DELETED - task completed)

**Endpoint:**
- ✅ `GET /version/blame` - Last-writer attribution for quads with graph-scoped analysis

**Status:** ✅ Completed (2025-11-02)
**Category:** Version Control Protocol (EXTENSION)
**Protocol Spec:** Extension (not in official SPARQL 1.2 spec)
**Estimated Time:** 3-4 hours (actual: 6+ hours including RDF Patch format debugging)

**Implementation:**
- Created BlameService with graph-scoped blame algorithm
- Created DTOs: QuadBlameInfo, BlameResponse (with pagination)
- Updated HistoryController (replaced 501 stub with full implementation)
- Reverse BFS traversal with quad tracking (handles merge commits correctly)
- Critical delete/re-add handling via quad removal logic
- Pagination support (offset, limit, RFC 5988 Link headers)
- Graph isolation (operates on single graph like git blame on file)
- Added 10 integration tests (9 passing, 1 disabled for default graph investigation)
- Feature flag support: chucc.version-control.blame-enabled=true

**Design Decisions:**
- Read-only operation (no CQRS commands/events needed)
- Required parameters: dataset, commit, graph
- BFS traversal ensures correct handling of merge commits
- Quad removal prevents incorrect blame for delete/re-add scenarios
- Graph-scoped operation (similar to git blame for single file)
- MAX_LIMIT=1000 for DoS protection
- Deterministic sorting (subject, predicate, object) for stable pagination
- Returns immediately with synchronized data (no eventual consistency)

**Bug Discovered:**
- RDF Patch format: Quads use `A S P O G .` (graph LAST), not `A G S P O .`
- Fixed test patches to use correct quad format

**Known Limitation:**
- Default graph support disabled (pending investigation of Jena's internal default graph node representation)
- Named graphs work perfectly

**Files Created:**
- `src/main/java/org/chucc/vcserver/dto/QuadBlameInfo.java`
- `src/main/java/org/chucc/vcserver/dto/BlameResponse.java`
- `src/main/java/org/chucc/vcserver/service/BlameService.java`
- `src/test/java/org/chucc/vcserver/integration/BlameEndpointIT.java`

**Files Modified:**
- `src/main/java/org/chucc/vcserver/controller/HistoryController.java`

**Agent Verification:**
- Code Review: EXCELLENT (9/10) - Production-ready
- CQRS Compliance: FULLY COMPLIANT - Perfect read-side implementation
- Documentation Sync: Multiple docs updated

---

### ✅ Diff API (Completed 2025-11-01)
**File:** `.tasks/history/02-implement-diff-api.md` (DELETED - task completed)

**Endpoint:**
- ✅ `GET /version/diff` - Diff two commits (returns RDF Patch)

**Status:** ✅ Completed (2025-11-01)
**Category:** Version Control Protocol (EXTENSION)
**Protocol Spec:** Extension (not in official SPARQL 1.2 spec)
**Estimated Time:** 1 hour (actual)

**Implementation:**
- Created DiffService for computing diffs between commits
- Updated HistoryController (replaced 501 stub with full implementation)
- Leverages existing DatasetService.materializeCommit() for snapshot loading
- Uses RdfPatchUtil.diff() for quad-level comparison
- Supports diffs between any two commits (not just parent-child)
- Added 9 integration tests (DiffEndpointIT)
- Feature flag support: chucc.version-control.diff-enabled=true

**Design Decisions:**
- Read-only operation (no CQRS commands/events needed)
- Uses existing snapshot caching infrastructure (Caffeine cache)
- Materializes both commit states in memory (O(n+m) where n,m = quad counts)
- Returns text/rdf-patch format
- Additions: quads in 'to' but not in 'from'
- Deletions: quads in 'from' but not in 'to'
- No relationship validation (works for any two commits)

**Files Created:**
- `src/main/java/org/chucc/vcserver/service/DiffService.java`
- `src/test/java/org/chucc/vcserver/integration/DiffEndpointIT.java`

**Files Modified:**
- `src/main/java/org/chucc/vcserver/controller/HistoryController.java`

---

### ✅ History Listing API (Completed 2025-11-01)
**File:** `.tasks/history/01-implement-history-api.md` (DELETED - task completed)

**Endpoint:**
- ✅ `GET /version/history` - List commit history with filters and pagination

**Status:** ✅ Completed (2025-11-01)
**Category:** Version Control Protocol
**Protocol Spec:** §3.2
**Estimated Time:** 2-3 hours (actual)

**Implementation:**
- Created DTOs: CommitHistoryInfo, HistoryResponse, PaginationInfo
- Implemented HistoryService with comprehensive filtering
- Updated HistoryController (replaced 501 stub)
- Branch filtering: BFS traversal to find reachable commits
- Date range filtering: since/until parameters (RFC3339/ISO8601)
- Author filtering: exact match, case-sensitive
- Offset-based pagination with RFC 5988 Link headers
- Added 10 integration tests (HistoryListingIT)
- Added 10 unit tests (HistoryServiceTest)

**Optimizations:**
- Fixed N+1 query problem: in-memory commit map for O(1) lookups
- Single-pass stream filtering (lazy evaluation)
- Pagination validation (max 1000 limit, DoS protection)

**Files Created:**
- `src/main/java/org/chucc/vcserver/dto/CommitHistoryInfo.java`
- `src/main/java/org/chucc/vcserver/dto/PaginationInfo.java`
- `src/main/java/org/chucc/vcserver/dto/HistoryResponse.java`
- `src/main/java/org/chucc/vcserver/service/HistoryService.java`
- `src/test/java/org/chucc/vcserver/integration/HistoryListingIT.java`
- `src/test/java/org/chucc/vcserver/service/HistoryServiceTest.java`

**Files Modified:**
- `src/main/java/org/chucc/vcserver/controller/HistoryController.java`

**Design Decisions:**
- Read-only operation (no CQRS commands/events needed)
- Sorting: timestamp descending (newest first)
- Branch filter: BFS with in-memory commit map (performance optimization)
- Pagination: offset-based with hasMore flag (no total count for performance)
- Date parsing: RFC3339/ISO8601 format (Instant.parse)
- URL encoding: manual encoding for Link headers

---

### ✅ Merge Operations API (Completed 2025-10-28)
**File:** `.tasks/merge/` (DELETED - tasks completed)

**Endpoint:**
- ✅ `POST /version/merge` - Merge two refs/commits into target branch

**Status:** ✅ Completed (2025-10-28)
**Category:** Version Control Protocol
**Protocol Spec:** §3.3

**Implementation:**
- Phase 1: Core merge functionality (fast-forward, three-way merge, conflict detection)
- Phase 2: Conflict resolution strategies ("ours", "theirs") with configurable scope (graph-level, dataset-level)
- Phase 3: Manual resolution - **NOT IMPLEMENTED** (protocol mentions but doesn't define semantics)

**Files Created:**
- `src/main/java/org/chucc/vcserver/dto/MergeRequest.java`
- `src/main/java/org/chucc/vcserver/dto/MergeResponse.java`
- `src/main/java/org/chucc/vcserver/dto/MergeConflict.java`
- `src/main/java/org/chucc/vcserver/command/MergeCommand.java`
- `src/main/java/org/chucc/vcserver/command/MergeCommandHandler.java`
- `src/main/java/org/chucc/vcserver/event/MergeCommitCreatedEvent.java`
- `src/main/java/org/chucc/vcserver/controller/MergeController.java`
- `src/main/java/org/chucc/vcserver/util/MergeUtil.java`
- `src/test/java/org/chucc/vcserver/integration/MergeOperationsIT.java`
- `src/test/java/org/chucc/vcserver/command/MergeCommandHandlerTest.java`

**Design Decisions:**
- Fast-forward modes: "allow", "only", "never"
- Merge strategies: "three-way" (default), "ours", "theirs"
- Conflict scope: "graph" (default), "dataset"
- Manual resolution strategy deferred (not required by protocol)
- Lowest Common Ancestor (LCA) algorithm for merge base
- Graph-level conflict detection by default
- Comprehensive conflict reporting with RFC 7807 errors

---

### ✅ Commit Metadata API (Completed 2025-01-25)
**File:** `.tasks/commits/01-implement-commit-metadata-api.md` (DELETED - task completed)

**Endpoints:**
- ✅ `GET /version/commits/{id}?dataset={name}` - Get commit metadata

**Status:** ✅ Completed (2025-01-25)
**Category:** Version Control Protocol
**Protocol Spec:** §3.2

**Implementation:**
- Added CommitService (read-only service)
- Added CommitMetadataDto with defensive copying
- Updated CommitController (replaced 501 stub)
- Added integration and unit tests (8 new tests)

**Files Created:**
- `src/main/java/org/chucc/vcserver/service/CommitService.java`
- `src/main/java/org/chucc/vcserver/dto/CommitMetadataDto.java`
- `src/test/java/org/chucc/vcserver/integration/CommitMetadataIT.java`
- `src/test/java/org/chucc/vcserver/service/CommitServiceTest.java`

**Files Modified:**
- `src/main/java/org/chucc/vcserver/controller/CommitController.java`
- `src/test/java/org/chucc/vcserver/controller/CommitControllerTest.java`
- `src/test/java/org/chucc/vcserver/integration/CrossProtocolInteroperabilityIT.java`

**Design Decisions:**
- Read-only operation (no CQRS commands needed)
- Strong ETag support (commits are immutable)
- No branches/tags lists (expensive O(n) scan, use `/version/refs` instead)
- Minimal metadata (id, message, author, timestamp, parents, patchSize)

---

### ✅ Add patchSize to Revert/CherryPick Events (Completed 2025-01-25)
- Added `patchSize` field to `RevertCreatedEvent`
- Added `patchSize` field to `CherryPickedEvent`
- Updated `RevertCommitCommandHandler` to compute patchSize before event creation
- Updated `CherryPickCommandHandler` to compute patchSize before event creation
- Removed business logic from `ReadModelProjector` (now uses event data only)
- Updated all affected tests (10+ test files)
- CQRS compliance verified by specialized agent

**Benefits:**
- Consistent with CommitCreatedEvent pattern
- Business logic properly on write side (command handlers)
- Events fully self-contained for event replay
- Performance: Patch parsed once instead of twice

**Files Modified:**
- Events: RevertCreatedEvent.java, CherryPickedEvent.java
- Handlers: RevertCommitCommandHandler.java, CherryPickCommandHandler.java
- Projector: ReadModelProjector.java
- Tests: 10+ test files

### ✅ Tag Management API (Completed 2025-10-25)
**File:** `.tasks/tags/01-implement-tag-list-and-create-api.md` (DELETED - task completed)

**Endpoints:**
- ✅ `GET /version/tags` - List all tags with message and author
- ✅ `POST /version/tags` - Create new immutable tag

**Status:** ✅ Completed (2025-10-25)
**Category:** Version Control Protocol
**Protocol Spec:** §3.5

**Implementation:**
- Added TagInfo DTO (unified response for list and create)
- Added CreateTagRequest with validation
- Added TagListResponse with defensive copying
- Updated Tag domain model (message, author, createdAt fields)
- Updated CreateTagCommand and TagCreatedEvent (added message, author)
- Enhanced CreateTagCommandHandler (tag existence validation, commit validation)
- Updated TagService (listTags method)
- Updated TagController (replaced 501 stubs with full implementations)
- Added TagCreatedEvent handler to ReadModelProjector
- Added 10 integration tests in TagOperationsIT

**Design Decisions:**
- Single TagInfo DTO instead of separate CreateTagResponse (DRY)
- 202 Accepted for async CQRS pattern (eventual consistency)
- X-Author header fallback chain: body → header → "anonymous"
- Tag immutability enforcement (409 Conflict on duplicates)
- Nullable message/author for backward compatibility

**Files Created:**
- `src/main/java/org/chucc/vcserver/dto/TagInfo.java`
- `src/main/java/org/chucc/vcserver/dto/CreateTagRequest.java`
- `src/main/java/org/chucc/vcserver/dto/TagListResponse.java`
- `src/test/java/org/chucc/vcserver/integration/TagOperationsIT.java`

**Files Modified:**
- `src/main/java/org/chucc/vcserver/domain/Tag.java`
- `src/main/java/org/chucc/vcserver/command/CreateTagCommand.java`
- `src/main/java/org/chucc/vcserver/event/TagCreatedEvent.java`
- `src/main/java/org/chucc/vcserver/command/CreateTagCommandHandler.java`
- `src/main/java/org/chucc/vcserver/service/TagService.java`
- `src/main/java/org/chucc/vcserver/controller/TagController.java`
- `src/main/java/org/chucc/vcserver/projection/ReadModelProjector.java`
- 12+ test files (constructor signature updates)

---

### ✅ Branch Management API (Completed 2025-10-24)
- Implemented `GET /version/branches` - List all branches
- Implemented `POST /version/branches` - Create new branch
- Implemented `GET /version/branches/{name}` - Get branch info
- Full Git-like metadata support (timestamps, commit count, protection)

**Files:**
- Controller: [BranchController.java](../src/main/java/org/chucc/vcserver/controller/BranchController.java)
- Service: [BranchService.java](../src/main/java/org/chucc/vcserver/service/BranchService.java)
- Command Handler: [CreateBranchCommandHandler.java](../src/main/java/org/chucc/vcserver/command/CreateBranchCommandHandler.java)

---

### ✅ Materialized Branch Views (Completed 2025-10-26 to 2025-10-28)
**Goal:** Move from on-demand graph materialization to eager materialization for instant query performance.

**Completed Tasks (6 total, 19-25 hours):**
1. ✅ MaterializedBranchRepository Infrastructure (3-4 hours) - 2025-10-26
2. ✅ ReadModelProjector Eager Materialization (4-5 hours) - 2025-10-26
3. ✅ DatasetService Integration (3-4 hours) - 2025-10-27
4. ✅ Monitoring and Recovery Mechanisms (3-4 hours) - 2025-10-27
5. ✅ LRU Eviction for Memory Management (4-5 hours) - 2025-10-27
6. ✅ Fail-Fast Projection Error Handling (2-3 hours) - 2025-10-28

**Benefits Achieved:**
- 10-20x faster branch HEAD queries (<10ms vs 100-200ms)
- Memory usage scales with branches, not history depth
- Production-ready monitoring (/actuator/health/materializedViews)
- Manual rebuild endpoint (/actuator/materialized-views/rebuild)
- LRU eviction prevents OutOfMemoryError
- Kafka retry with exponential backoff + DLQ for failed events
- Comprehensive Micrometer metrics

**CQRS Compliance:** ✅ 100% compliant, approved for production

---

### ✅ Parallel Event Replay (Completed 2025-10-28)
**Goal:** Reduce startup time by processing events in parallel.

**Status:** ✅ Completed (Simpler Approach)
**Implementation Time:** 2-3 hours (metrics + concurrency configuration)

**Completed:**
- Event processing timing metrics (`chucc.projection.event.duration`)
- Configurable consumer concurrency (`kafka.consumer.concurrency`)
- Parallel processing across dataset topics

**Benefits Achieved:**
- 6x faster startup (with 6 datasets and concurrency=6)
- Better CPU utilization (multiple cores used)
- Simple configuration (no partition management)
- Measurement infrastructure in place

**Configuration:**
```yaml
kafka:
  consumer:
    concurrency: 6  # Parallel consumers (default: 1)
```

**Design Decision:** The simpler approach (configurable concurrency) achieves ~90% of the benefit with 1% of the complexity compared to full partitioning strategy.

---

## Completed Work (Before October 2025)

The following major features were completed before these tasks were added:

### ✅ Core CQRS + Event Sourcing (Completed)
- Full event publishing from controllers to Kafka
- ReadModelProjector processes events and updates repositories
- Eventual consistency model validated end-to-end

### ✅ Version Control Features (Completed)
- Time-travel SPARQL queries
- Branch deletion with protection
- Dataset deletion
- Tag get/delete operations
- Advanced operations (reset, cherry-pick, revert, rebase, squash)

### ✅ Performance & Optimization (Completed)
- Snapshot optimization for faster startup
- LRU cache eviction (Caffeine)
- Model API to Graph API migration (20-30% performance gain)

### ✅ Quality & Testing (Completed)
- 1212 tests (all passing)
- Zero quality violations
- Test isolation pattern (projector disabled by default)
- Comprehensive integration test suite

For details on completed work, see git history:
```bash
git log --oneline --since="2025-10-01"
```

---

## Architecture & Documentation

For understanding the implemented system:

- **[Architecture Overview](../docs/architecture/README.md)** - Complete system understanding
- **[CQRS + Event Sourcing Guide](../docs/architecture/cqrs-event-sourcing.md)** - Core pattern explanation
- **[C4 Component Diagram](../docs/architecture/c4-level3-component.md)** - Component structure
- **[Development Guidelines](../.claude/CLAUDE.md)** - "How-to" for development
- **[OpenAPI Guide](../docs/api/openapi-guide.md)** - API documentation

---

## Contributing

See [Contributing Guide](../docs/development/contributing.md) for development workflow.

---

## Task Completion Workflow

When a task is completed:

1. **Verify Success Criteria**
   - All endpoints implemented (no 501)
   - All tests pass
   - Zero quality violations
   - Full build succeeds

2. **Create Commit**
   - Follow conventional commit format
   - Include "Generated with Claude Code" footer

3. **Update This README**
   - Move task from "Remaining Tasks" to "Completed Tasks"
   - Update progress percentage
   - Update endpoint status (❌ → ✅)

4. **Delete Task File/Folder**
   - Remove `.tasks/<category>/<task-file>.md`
   - Remove directory if no other tasks remain

5. **Celebrate!** 🎉

---

## Questions?

- Read the task file for detailed implementation steps
- Check protocol specifications for requirements
- Review existing similar implementations for patterns
- Consult [Development Guidelines](../.claude/CLAUDE.md) for best practices

---

**Last Updated:** 2025-11-08
**Next Review:** All feature tasks and major architecture refactoring completed! 🎉<|MERGE_RESOLUTION|>--- conflicted
+++ resolved
@@ -31,11 +31,6 @@
 ## Remaining Tasks
 
 ### 🟡 Medium Priority (REST Best Practices)
-<<<<<<< HEAD
-
-#### 1. Add Pagination to Collection Endpoints
-**File:** `.tasks/pagination/`
-=======
 
 #### 1. Add Pagination to Collection Endpoints
 **File:** `.tasks/pagination/`
@@ -66,42 +61,13 @@
 
 ### 🟢 Optional Enhancement (Standards Compliance)
 
-#### 2. SPARQL 1.1 Service Description
-**File:** `.tasks/service-description/`
->>>>>>> dbaf1aba
-
-**Overview:**
-Add `offset` and `limit` pagination parameters to collection endpoints that currently return all results (branches, tags, refs).
-
-**Endpoints to Update:**
-1. `GET /{dataset}/version/branches` - BranchController
-2. `GET /{dataset}/version/tags` - TagController
-3. `GET /{dataset}/version/refs` - RefsController
-
-**Total Estimated Time:** 6-8 hours (2-3 hours per endpoint)
-
-**Benefits:**
-- Performance with large datasets (prevent memory exhaustion)
-- Consistent API behavior (history/blame already have pagination)
-- Better client UX (incremental data loading)
-- Scalability support (1000s of branches/tags)
-
-**Status:** ⏳ Ready to implement
-**Priority:** Medium (REST best practice, not protocol-mandated)
-**Session:** claude/audit-offset-limit-params-011CUtpRzJtQsm1pZ6Cda2j6
-
-See [Pagination README](./.tasks/pagination/README.md) for details.
-
----
-
-### 🟢 Optional Enhancement (Standards Compliance)
-
 No remaining tasks in this category.
 
 ---
 
 ### 🔵 Low Priority (Technical Debt)
 
+#### 3. Fix CreateBranchCommandHandler Write-Through Pattern
 #### 3. Fix CreateBranchCommandHandler Write-Through Pattern
 **File:** TBD
 
